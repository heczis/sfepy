from sfepy.terms.terms import *
from sfepy.terms.terms_base import ScalarScalar
from sfepy.terms.utils import fix_scalar_constant, fix_scalar_in_el

class LaplaceTerm( ScalarScalar, Term ):
    r""":description: Laplace term with $c$ constant or constant per element.
    :definition: $c \int_{\Omega}\nabla s \cdot \nabla r$
    or $\sum_{K \in \Tcal_h}\int_{T_K} c_K\ \nabla s \cdot \nabla r$
    """
    name = 'dw_laplace'
    arg_types = ('material', 'virtual', 'state')
    geometry = [(Volume, 'virtual'), (Volume, 'state')]
    symbolic = {'expression': 'c * div( grad( u ) )',
                'map' : {'u' : 'state', 'c' : 'material'}}

    def __init__(self, region, name=name, sign=1):
        Term.__init__(self, region, name, sign, terms.dw_laplace)

    def get_fargs( self, diff_var = None, chunk_size = None, **kwargs ):
        mat, virtual, state = self.get_args( **kwargs )
        ap, vg = virtual.get_approximation( self.get_current_group(), 'Volume' )

        self.set_data_shape( ap )
        shape, mode = self.get_shape( diff_var, chunk_size )

        vec = self.get_vector( state )

        if state.is_real():
            fargs = vec, 0, mat, vg, ap.econn
        else:
            ac = nm.ascontiguousarray
            fargs = [(ac( vec.real ), 0, mat, vg, ap.econn),
                     (ac( vec.imag ), 0, mat, vg, ap.econn)]
            mode += 1j
            
        return fargs, shape, mode

class DiffusionTerm( ScalarScalar, Term ):
    r""":description: General diffusion term with permeability $K_{ij}$
    constant or  given in mesh vertices. Can be evaluated. Can use derivatives.

    :definition: $\int_{\Omega} K_{ij} \nabla_i q \nabla_j p$, $\int_{\Omega}
    K_{ij} \nabla_i \bar{p} \nabla_j r$
    """
    name = 'dw_diffusion'
    arg_types = (('material', 'virtual', 'state'),
                 ('material', 'parameter_1', 'parameter_2'))
    geometry = ([(Volume, 'virtual')],
                [(Volume, 'parameter_1'), (Volume, 'parameter_2')])
    modes = ('weak', 'eval')
    symbolic = {'expression': 'div( K * grad( u ) )',
                'map' : {'u' : 'state', 'K' : 'material'}}

    def get_fargs_weak( self, diff_var = None, chunk_size = None, **kwargs ):
        mat, virtual, state = self.get_args( **kwargs )
        ap, vg = virtual.get_approximation( self.get_current_group(), 'Volume' )

        self.set_data_shape( ap )
        shape, mode = self.get_shape( diff_var, chunk_size )

        vec = self.get_vector( state )

        n_el, n_qp, dim, n_ep = self.data_shape
<<<<<<< HEAD
        cache = self.get_cache( 'mat_in_qp', 0 )
        mat_qp = cache( 'matqp', self.get_current_group(), 0,
                        mat = nm.asarray( mat ), ap = ap,
                        assumed_shapes = [(1, n_qp, dim, dim),
                                          (n_el, n_qp, dim, dim)],
                        mode_in = None )
        if state.is_real():
            return (1.0, vec, 0, mat_qp, vg, ap.econn), shape, mode
        else:
            ac = nm.ascontiguousarray
            mode += 1j
            return [(1.0, ac(vec.real), 0, mat_qp, vg, ap.econn),
                    (1.0, ac(vec.imag), 0, mat_qp, vg, ap.econn)], shape, mode
    
=======
        return (1.0, vec, 0, mat, vg, ap.econn), shape, mode

>>>>>>> 0d6a8371
    def get_fargs_eval( self, diff_var = None, chunk_size = None, **kwargs ):
        mat, par1, par2 = self.get_args( **kwargs )
        ap, vg = par1.get_approximation( self.get_current_group(), 'Volume' )

        self.set_data_shape( ap )
        n_el, n_qp, dim, n_ep = self.data_shape

        cache = self.get_cache( 'grad_scalar', 0 )
        gp1 = cache( 'grad', self.get_current_group(), 0,
                     state = par1, get_vector = self.get_vector )
        cache = self.get_cache( 'grad_scalar', 1 )
        gp2 = cache( 'grad', self.get_current_group(), 0,
                     state = par2, get_vector = self.get_vector )

        return (1.0, gp1, gp2, mat, vg), (chunk_size, 1, 1, 1), 0

    def set_arg_types( self ):
        if self.mode == 'weak':
            self.function = terms.dw_diffusion
            use_method_with_name( self, self.get_fargs_weak, 'get_fargs' )
        else:
            self.function = terms.d_diffusion
            use_method_with_name( self, self.get_fargs_eval, 'get_fargs' )
            self.use_caches = {'grad_scalar' : [['parameter_1'],
                                                ['parameter_2']]}

class PermeabilityRTerm( Term ):
    r""":description: Special-purpose diffusion-like term with permeability
    $K_{ij}$ constant or given in mesh vertices (to use on a right-hand side).
    :definition: $\int_{\Omega} K_{ij} \nabla_j q$
    """
    name = 'dw_permeability_r'
    arg_types = ('material', 'virtual', 'index')
    geometry = [(Volume, 'virtual')]
    use_caches = {'mat_in_qp' : [['material']]}

    def __init__( self, region, name = name, sign = 1 ):
        Term.__init__( self, region, name, sign, terms.dw_permeability_r )
        
    def __call__( self, diff_var = None, chunk_size = None, **kwargs ):
        mat, virtual, index = self.get_args( **kwargs )
        ap, vg = virtual.get_approximation( self.get_current_group(), 'Volume' )
        n_el, n_qp, dim, n_ep = ap.get_v_data_shape( self.integral_name )

        if diff_var is None:
            shape = (chunk_size, 1, n_ep, 1)
        else:
            raise StopIteration

        cache = self.get_cache( 'mat_in_qp', 0 )
        mat_qp = cache( 'matqp', self.get_current_group(), 0,
                        mat = mat, ap = ap,
                        assumed_shapes = [(1, n_qp, dim, dim),
                                        (n_el, n_qp, dim, dim)],
                        mode_in = None )
        mat_qp = nm.ascontiguousarray( mat_qp[...,index:index+1] )
        for out, chunk in self.char_fun( chunk_size, shape ):
            status = self.function( out, mat_qp, vg, ap.econn, chunk )
            yield out, chunk, status

class DiffusionVelocityTerm( Term ):
    r""":description: Diffusion velocity averaged in elements.
    :definition: vector of $\forall K \in \Tcal_h: \int_{T_K} -K_{ij} \nabla_j r
    / \int_{T_K} 1$
    """
    name = 'de_diffusion_velocity'
    arg_types = ('material','parameter')
    geometry = [(Volume, 'parameter')]
    use_caches = {'mat_in_qp' : [['material']]}

    def __init__( self, region, name = name, sign = 1 ):
        Term.__init__( self, region, name, sign, terms.de_diffusion_velocity )
        
    def __call__( self, diff_var = None, chunk_size = None, **kwargs ):
        mat, parameter = self.get_args( **kwargs )
        ap, vg = parameter.get_approximation( self.get_current_group(),
                                              'Volume' )
        n_el, n_qp, dim, n_ep = ap.get_v_data_shape( self.integral_name )

        if diff_var is None:
            shape = (chunk_size, 1, dim, 1)
        else:
            raise StopIteration

        vec = parameter()
        cache = self.get_cache( 'mat_in_qp', 0 )
        mat_qp = cache( 'matqp', self.get_current_group(), 0,
                        mat = nm.asarray( mat ), ap = ap,
                        assumed_shapes = [(1, n_qp, dim, dim),
                                          (n_el, n_qp, dim, dim)],
                        mode_in = None )
        for out, chunk in self.char_fun( chunk_size, shape ):
            status = self.function( out, vec, 0,
                                    mat_qp, vg, ap.econn, chunk )
            out1 = out / vg.variable( 2 )[chunk]
            yield out1, chunk, status<|MERGE_RESOLUTION|>--- conflicted
+++ resolved
@@ -61,25 +61,14 @@
         vec = self.get_vector( state )
 
         n_el, n_qp, dim, n_ep = self.data_shape
-<<<<<<< HEAD
-        cache = self.get_cache( 'mat_in_qp', 0 )
-        mat_qp = cache( 'matqp', self.get_current_group(), 0,
-                        mat = nm.asarray( mat ), ap = ap,
-                        assumed_shapes = [(1, n_qp, dim, dim),
-                                          (n_el, n_qp, dim, dim)],
-                        mode_in = None )
         if state.is_real():
-            return (1.0, vec, 0, mat_qp, vg, ap.econn), shape, mode
+            return (1.0, vec, 0, mat, vg, ap.econn), shape, mode
         else:
             ac = nm.ascontiguousarray
             mode += 1j
-            return [(1.0, ac(vec.real), 0, mat_qp, vg, ap.econn),
-                    (1.0, ac(vec.imag), 0, mat_qp, vg, ap.econn)], shape, mode
+            return [(1.0, ac(vec.real), 0, mat, vg, ap.econn),
+                    (1.0, ac(vec.imag), 0, mat, vg, ap.econn)], shape, mode
     
-=======
-        return (1.0, vec, 0, mat, vg, ap.econn), shape, mode
-
->>>>>>> 0d6a8371
     def get_fargs_eval( self, diff_var = None, chunk_size = None, **kwargs ):
         mat, par1, par2 = self.get_args( **kwargs )
         ap, vg = par1.get_approximation( self.get_current_group(), 'Volume' )
